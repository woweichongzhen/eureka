--- conflicted
+++ resolved
@@ -432,11 +432,7 @@
                     } else if (NODE_LEASE.equals(fieldName)) {
                         builder.setLeaseInfo(mapper.treeToValue(fieldNode, LeaseInfo.class));
                     } else if (NODE_METADATA.equals(fieldName)) {
-<<<<<<< HEAD
                         Map<String, String> meta = null;
-=======
-                        Map<String, String> meta = new ConcurrentHashMap<String, String>();
->>>>>>> d34507d0
                         Iterator<String> metaNameIt = fieldNode.fieldNames();
                         while (metaNameIt.hasNext()) {
                             String key = cache.cachedValueOf(metaNameIt.next());
@@ -446,7 +442,7 @@
                                 }
                             } else {
                                 if (meta == null) {
-                                    meta = new ConcurrentHashMap<>();
+                                    meta = new ConcurrentHashMap<String, String>();
                                 }
                                 String value = cache.cachedValueOf(fieldNode.get(key).asText());
                                 meta.put(key, value);
